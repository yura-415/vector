use crate::paths_provider::PathsProvider;
use crate::{
    checkpointer::{Checkpointer, CheckpointsView},
    file_watcher::FileWatcher,
    fingerprinter::{FileFingerprint, Fingerprinter},
    FileSourceInternalEvents, ReadFrom,
};
use bytes::Bytes;
use chrono::{DateTime, Utc};
use futures::{
    executor::block_on,
    future::{select, Either, FutureExt},
    stream, Future, Sink, SinkExt,
};
use indexmap::IndexMap;
use std::{
    cmp,
    collections::{BTreeMap, HashSet},
    fs::{self, remove_file},
    path::PathBuf,
    sync::Arc,
    time::{self, Duration},
};
<<<<<<< HEAD
use tokio::time::sleep;

use crate::paths_provider::PathsProvider;
=======
use tokio::time::delay_for;
use tracing::{debug, error, info, trace};
>>>>>>> bef52ef1

/// `FileServer` is a Source which cooperatively schedules reads over files,
/// converting the lines of said files into `LogLine` structures. As
/// `FileServer` is intended to be useful across multiple operating systems with
/// POSIX filesystem semantics `FileServer` must poll for changes. That is, no
/// event notification is used by `FileServer`.
///
/// `FileServer` is configured on a path to watch. The files do _not_ need to
/// exist at startup. `FileServer` will discover new files which match
/// its path in at most 60 seconds.
pub struct FileServer<PP, E: FileSourceInternalEvents>
where
    PP: PathsProvider,
{
    pub paths_provider: PP,
    pub max_read_bytes: usize,
    pub ignore_checkpoints: bool,
    pub read_from: ReadFrom,
    pub ignore_before: Option<DateTime<Utc>>,
    pub max_line_bytes: usize,
    pub line_delimiter: Bytes,
    pub data_dir: PathBuf,
    pub glob_minimum_cooldown: Duration,
    pub fingerprinter: Fingerprinter,
    pub oldest_first: bool,
    pub remove_after: Option<Duration>,
    pub emitter: E,
    pub handle: tokio::runtime::Handle,
}

/// `FileServer` as Source
///
/// The 'run' of `FileServer` performs the cooperative scheduling of reads over
/// `FileServer`'s configured files. Much care has been taking to make this
/// scheduling 'fair', meaning busy files do not drown out quiet files or vice
/// versa but there's no one perfect approach. Very fast files _will_ be lost if
/// your system aggressively rolls log files. `FileServer` will keep a file
/// handler open but should your system move so quickly that a file disappears
/// before `FileServer` is able to open it the contents will be lost. This should be a
/// rare occurrence.
///
/// Specific operating systems support evented interfaces that correct this
/// problem but your intrepid authors know of no generic solution.
impl<PP, E> FileServer<PP, E>
where
    PP: PathsProvider,
    E: FileSourceInternalEvents,
{
    pub fn run<C, S>(
        self,
        mut chans: C,
        shutdown: S,
    ) -> Result<Shutdown, <C as Sink<Vec<(Bytes, String)>>>::Error>
    where
        C: Sink<Vec<(Bytes, String)>> + Unpin,
        <C as Sink<Vec<(Bytes, String)>>>::Error: std::error::Error,
        S: Future + Unpin + Send + 'static,
        <S as Future>::Output: Clone + Send + Sync,
    {
        let mut fingerprint_buffer = Vec::new();

        let mut fp_map: IndexMap<FileFingerprint, FileWatcher> = Default::default();

        let mut backoff_cap: usize = 1;
        let mut lines = Vec::new();

        let mut checkpointer = Checkpointer::new(&self.data_dir);
        checkpointer.read_checkpoints(self.ignore_before);

        let mut known_small_files = HashSet::new();

        let mut existing_files = Vec::new();
        for path in self.paths_provider.paths().into_iter() {
            if let Some(file_id) = self.fingerprinter.get_fingerprint_or_log_error(
                &path,
                &mut fingerprint_buffer,
                &mut known_small_files,
                &self.emitter,
            ) {
                existing_files.push((path, file_id));
            }
        }

        existing_files.sort_by_key(|(path, _file_id)| {
            fs::metadata(&path)
                .and_then(|m| m.created())
                .map(DateTime::<Utc>::from)
                .unwrap_or_else(|_| Utc::now())
        });

        checkpointer.maybe_upgrade(existing_files.iter().map(|(_, id)| id).cloned());

        let checkpoints = checkpointer.view();

        let needs_checksum_upgrade = checkpoints.contains_bytes_checksums();

        for (path, file_id) in existing_files {
            if needs_checksum_upgrade {
                if let Ok(Some(old_checksum)) = self
                    .fingerprinter
                    .get_bytes_checksum(&path, &mut fingerprint_buffer)
                {
                    checkpoints.update_key(old_checksum, file_id)
                }
            }

            self.watch_new_file(path, file_id, &mut fp_map, &checkpoints, true);
        }
        self.emitter.emit_files_open(fp_map.len());

        let mut stats = TimingStats::default();

        // Spawn the checkpoint writer task
        //
        // We have to do a lot of cloning here to convince the compiler that we
        // aren't going to get away with anything, but none of it should have
        // any perf impact.
        let mut shutdown = shutdown.shared();
        let mut shutdown2 = shutdown.clone();
        let emitter = self.emitter.clone();
        let checkpointer = Arc::new(checkpointer);
        let sleep_duration = self.glob_minimum_cooldown;
        self.handle.spawn(async move {
            let mut done = false;
            loop {
                let sleep = tokio::time::sleep(sleep_duration);
                tokio::select! {
                    _ = &mut shutdown2 => done = true,
                    _ = sleep => {},
                }

                let emitter = emitter.clone();
                let checkpointer = Arc::clone(&checkpointer);
                tokio::task::spawn_blocking(move || {
                    let start = time::Instant::now();
                    match checkpointer.write_checkpoints() {
                        Ok(count) => emitter.emit_file_checkpointed(count, start.elapsed()),
                        Err(error) => emitter.emit_file_checkpoint_write_failed(error),
                    }
                })
                .await
                .ok();

                if done {
                    break;
                }
            }
        });

        // Alright friends, how does this work?
        //
        // We want to avoid burning up users' CPUs. To do this we sleep after
        // reading lines out of files. But! We want to be responsive as well. We
        // keep track of a 'backoff_cap' to decide how long we'll wait in any
        // given loop. This cap grows each time we fail to read lines in an
        // exponential fashion to some hard-coded cap. To reduce time using glob,
        // we do not re-scan for major file changes (new files, moves, deletes),
        // or write new checkpoints, on every iteration.
        let mut next_glob_time = time::Instant::now();
        loop {
            // Glob find files to follow, but not too often.
            let now_time = time::Instant::now();
            if next_glob_time <= now_time {
                // Schedule the next glob time.
                next_glob_time = now_time.checked_add(self.glob_minimum_cooldown).unwrap();

                if stats.started_at.elapsed() > Duration::from_secs(1) {
                    stats.report();
                }

                if stats.started_at.elapsed() > Duration::from_secs(10) {
                    stats = TimingStats::default();
                }

                // Search (glob) for files to detect major file changes.
                let start = time::Instant::now();
                for (_file_id, watcher) in &mut fp_map {
                    watcher.set_file_findable(false); // assume not findable until found
                }
                for path in self.paths_provider.paths().into_iter() {
                    if let Some(file_id) = self.fingerprinter.get_fingerprint_or_log_error(
                        &path,
                        &mut fingerprint_buffer,
                        &mut known_small_files,
                        &self.emitter,
                    ) {
                        if let Some(watcher) = fp_map.get_mut(&file_id) {
                            // file fingerprint matches a watched file
                            let was_found_this_cycle = watcher.file_findable();
                            watcher.set_file_findable(true);
                            if watcher.path == path {
                                trace!(
                                    message = "Continue watching file.",
                                    path = ?path,
                                );
                            } else {
                                // matches a file with a different path
                                if !was_found_this_cycle {
                                    info!(
                                        message = "Watched file has been renamed.",
                                        path = ?path,
                                        old_path = ?watcher.path
                                    );
                                    watcher.update_path(path).ok(); // ok if this fails: might fix next cycle
                                } else {
                                    info!(
                                        message = "More than one file has the same fingerprint.",
                                        path = ?path,
                                        old_path = ?watcher.path
                                    );
                                    let (old_path, new_path) = (&watcher.path, &path);
                                    if let (Ok(old_modified_time), Ok(new_modified_time)) = (
                                        fs::metadata(&old_path).and_then(|m| m.modified()),
                                        fs::metadata(&new_path).and_then(|m| m.modified()),
                                    ) {
                                        if old_modified_time < new_modified_time {
                                            info!(
                                                message = "Switching to watch most recently modified file.",
                                                new_modified_time = ?new_modified_time,
                                                old_modified_time = ?old_modified_time,
                                            );
                                            watcher.update_path(path).ok(); // ok if this fails: might fix next cycle
                                        }
                                    }
                                }
                            }
                        } else {
                            // untracked file fingerprint
                            self.watch_new_file(path, file_id, &mut fp_map, &checkpoints, false);
                            self.emitter.emit_files_open(fp_map.len());
                        }
                    }
                }
                stats.record("discovery", start.elapsed());
            }

            // Collect lines by polling files.
            let mut global_bytes_read: usize = 0;
            let mut maxed_out_reading_single_file = false;
            for (&file_id, watcher) in &mut fp_map {
                if !watcher.should_read() {
                    continue;
                }

                let start = time::Instant::now();
                let mut bytes_read: usize = 0;
                while let Ok(Some(line)) = watcher.read_line() {
                    if line.is_empty() {
                        break;
                    }

                    let sz = line.len();
                    trace!(
                        message = "Read bytes.",
                        path = ?watcher.path,
                        bytes = ?sz
                    );
                    stats.record_bytes(sz);

                    bytes_read += sz;

                    lines.push((
                        line,
                        watcher.path.to_str().expect("not a valid path").to_owned(),
                    ));

                    if bytes_read > self.max_read_bytes {
                        maxed_out_reading_single_file = true;
                        break;
                    }
                }
                stats.record("reading", start.elapsed());

                if bytes_read > 0 {
                    global_bytes_read = global_bytes_read.saturating_add(bytes_read);
                    checkpoints.update(file_id, watcher.get_file_position());
                } else {
                    // Should the file be removed
                    if let Some(grace_period) = self.remove_after {
                        if watcher.last_read_success().elapsed() >= grace_period {
                            // Try to remove
                            match remove_file(&watcher.path) {
                                Ok(()) => {
                                    self.emitter.emit_file_deleted(&watcher.path);
                                    watcher.set_dead();
                                }
                                Err(error) => {
                                    // We will try again after some time.
                                    self.emitter.emit_file_delete_failed(&watcher.path, error);
                                }
                            }
                        }
                    }
                }

                // Do not move on to newer files if we are behind on an older file
                if self.oldest_first && maxed_out_reading_single_file {
                    break;
                }
            }

            // A FileWatcher is dead when the underlying file has disappeared.
            // If the FileWatcher is dead we don't retain it; it will be deallocated.
            fp_map.retain(|file_id, watcher| {
                if watcher.dead() {
                    self.emitter.emit_file_unwatched(&watcher.path);
                    checkpoints.set_dead(*file_id);
                    false
                } else {
                    true
                }
            });
            self.emitter.emit_files_open(fp_map.len());

            let start = time::Instant::now();
            let to_send = std::mem::take(&mut lines);
            let mut stream = stream::once(futures::future::ok(to_send));
            let result = block_on(chans.send_all(&mut stream));
            match result {
                Ok(()) => {}
                Err(error) => {
                    error!(message = "Output channel closed.", %error);
                    return Err(error);
                }
            }
            stats.record("sending", start.elapsed());

            let start = time::Instant::now();
            // When no lines have been read we kick the backup_cap up by twice,
            // limited by the hard-coded cap. Else, we set the backup_cap to its
            // minimum on the assumption that next time through there will be
            // more lines to read promptly.
            if global_bytes_read == 0 {
                backoff_cap = cmp::min(2_048, backoff_cap.saturating_mul(2));
            } else {
                backoff_cap = 1;
            }
            let backoff = backoff_cap.saturating_sub(global_bytes_read);

            // This works only if run inside tokio context since we are using
            // tokio's Timer. Outside of such context, this will panic on the first
            // call. Also since we are using block_on here and in the above code,
            // this should be run in its own thread. `spawn_blocking` fulfills
            // all of these requirements.
            let sleep = async move {
                if backoff > 0 {
                    sleep(Duration::from_millis(backoff as u64)).await;
                }
            };
            futures::pin_mut!(sleep);
            match block_on(select(shutdown, sleep)) {
                Either::Left((_, _)) => return Ok(Shutdown),
                Either::Right((_, future)) => shutdown = future,
            }
            stats.record("sleeping", start.elapsed());
        }
    }

    fn watch_new_file(
        &self,
        path: PathBuf,
        file_id: FileFingerprint,
        fp_map: &mut IndexMap<FileFingerprint, FileWatcher>,
        checkpoints: &CheckpointsView,
        startup: bool,
    ) {
        // Determine the initial _requested_ starting point in the file. This can be overridden
        // once the file is actually opened and we determine it is compressed, older than we're
        // configured to read, etc.
        let read_from = if startup {
            // If we are starting up, use the stored checkpoint unless the user has opted out. If
            // they have opted out or there is no checkpoint present, fall back to `read_from`.
            if self.ignore_checkpoints {
                self.read_from
            } else {
                checkpoints
                    .get(file_id)
                    .map(ReadFrom::Checkpoint)
                    .unwrap_or(self.read_from)
            }
        } else {
            // Always read new files that show up while we're running from the beginning. There's
            // not a good way to determine if they were moved or just created and written very
            // quickly, so just make sure we're not missing any data.
            ReadFrom::Beginning
        };

        match FileWatcher::new(
            path.clone(),
            read_from,
            self.ignore_before,
            self.max_line_bytes,
            self.line_delimiter.clone(),
        ) {
            Ok(mut watcher) => {
                if let ReadFrom::Checkpoint(file_position) = read_from {
                    self.emitter.emit_file_resumed(&path, file_position);
                } else {
                    self.emitter.emit_file_added(&path);
                }
                watcher.set_file_findable(true);
                fp_map.insert(file_id, watcher);
            }
            Err(error) => self.emitter.emit_file_watch_failed(&path, error),
        };
    }
}

/// A sentinel type to signal that file server was gracefully shut down.
///
/// The purpose of this type is to clarify the semantics of the result values
/// returned from the [`FileServer::run`] for both the users of the file server,
/// and the implementors.
#[derive(Debug)]
pub struct Shutdown;

struct TimingStats {
    started_at: time::Instant,
    segments: BTreeMap<&'static str, Duration>,
    events: usize,
    bytes: usize,
}

impl TimingStats {
    fn record(&mut self, key: &'static str, duration: Duration) {
        let segment = self.segments.entry(key).or_default();
        *segment += duration;
    }

    fn record_bytes(&mut self, bytes: usize) {
        self.events += 1;
        self.bytes += bytes;
    }

    fn report(&self) {
        let total = self.started_at.elapsed();
        let counted = self.segments.values().sum();
        let other = self.started_at.elapsed() - counted;
        let mut ratios = self
            .segments
            .iter()
            .map(|(k, v)| (*k, v.as_secs_f32() / total.as_secs_f32()))
            .collect::<BTreeMap<_, _>>();
        ratios.insert("other", other.as_secs_f32() / total.as_secs_f32());
        let (event_throughput, bytes_throughput) = if total.as_secs() > 0 {
            (
                self.events as u64 / total.as_secs(),
                self.bytes as u64 / total.as_secs(),
            )
        } else {
            (0, 0)
        };
        debug!(event_throughput = %scale(event_throughput), bytes_throughput = %scale(bytes_throughput), ?ratios);
    }
}

fn scale(bytes: u64) -> String {
    let units = ["", "k", "m", "g"];
    let mut bytes = bytes as f32;
    let mut i = 0;
    while bytes > 1000.0 && i <= 3 {
        bytes /= 1000.0;
        i += 1;
    }
    format!("{:.3}{}/sec", bytes, units[i])
}

impl Default for TimingStats {
    fn default() -> Self {
        Self {
            started_at: time::Instant::now(),
            segments: Default::default(),
            events: Default::default(),
            bytes: Default::default(),
        }
    }
}<|MERGE_RESOLUTION|>--- conflicted
+++ resolved
@@ -21,14 +21,8 @@
     sync::Arc,
     time::{self, Duration},
 };
-<<<<<<< HEAD
 use tokio::time::sleep;
-
-use crate::paths_provider::PathsProvider;
-=======
-use tokio::time::delay_for;
 use tracing::{debug, error, info, trace};
->>>>>>> bef52ef1
 
 /// `FileServer` is a Source which cooperatively schedules reads over files,
 /// converting the lines of said files into `LogLine` structures. As
