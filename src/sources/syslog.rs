use super::util::{SocketListenAddr, TcpSource};
#[cfg(unix)]
use crate::sources::util::build_unix_stream_source;
use crate::{
    config::{
        log_schema, DataType, GenerateConfig, GlobalOptions, Resource, SourceConfig,
        SourceDescription,
    },
    event::{Event, LookupBuf, SegmentBuf, Value},
    internal_events::{SyslogEventReceived, SyslogUdpReadError, SyslogUdpUtf8Error},
    shutdown::ShutdownSignal,
    tcp::TcpKeepaliveConfig,
    tls::{MaybeTlsSettings, TlsConfig},
    Pipeline,
};
use bytes::{Buf, Bytes, BytesMut};
use chrono::{Datelike, Utc};
use derive_is_enum_variant::is_enum_variant;
use futures::{compat::Sink01CompatExt, StreamExt};
use futures01::Sink;
use serde::{Deserialize, Serialize};
use std::io;
use std::net::SocketAddr;
#[cfg(unix)]
use std::path::PathBuf;
use syslog_loose::{IncompleteDate, Message, ProcId, Protocol};
use tokio::net::UdpSocket;
use tokio_util::{
    codec::{BytesCodec, Decoder, LinesCodec, LinesCodecError},
    udp::UdpFramed,
};

#[derive(Deserialize, Serialize, Debug)]
// TODO: add back when serde-rs/serde#1358 is addressed
// #[serde(deny_unknown_fields)]
pub struct SyslogConfig {
    #[serde(flatten)]
    pub mode: Mode,
    #[serde(default = "default_max_length")]
    pub max_length: usize,
    /// The host key of the log. (This differs from `hostname`)
    pub host_key: Option<LookupBuf>,
}

#[derive(Deserialize, Serialize, Debug, Clone, is_enum_variant)]
#[serde(tag = "mode", rename_all = "snake_case")]
pub enum Mode {
    Tcp {
        address: SocketListenAddr,
        keepalive: Option<TcpKeepaliveConfig>,
        tls: Option<TlsConfig>,
    },
    Udp {
        address: SocketAddr,
    },
    #[cfg(unix)]
    Unix {
        path: PathBuf,
    },
}

pub fn default_max_length() -> usize {
    bytesize::kib(100u64) as usize
}

impl SyslogConfig {
    pub fn new(mode: Mode) -> Self {
        Self {
            mode,
            host_key: None,
            max_length: default_max_length(),
        }
    }
}

inventory::submit! {
    SourceDescription::new::<SyslogConfig>("syslog")
}

lazy_static::lazy_static! {
    static ref HOSTNAME_LOOKUP: LookupBuf = LookupBuf::from("hostname");
    static ref SEVERITY_LOOKUP: LookupBuf = LookupBuf::from("severity");
    static ref FACILITY_LOOKUP: LookupBuf = LookupBuf::from("facility");
    static ref VERSION_LOOKUP: LookupBuf = LookupBuf::from("version");
    static ref APPNAME_LOOKUP: LookupBuf = LookupBuf::from("appname");
    static ref MSGID_LOOKUP: LookupBuf = LookupBuf::from("msgid");
    static ref PROCID_LOOKUP: LookupBuf = LookupBuf::from("procid");
    static ref SOURCE_IP_LOOKUP: LookupBuf = LookupBuf::from("source_ip");
}

impl GenerateConfig for SyslogConfig {
    fn generate_config() -> toml::Value {
        toml::Value::try_from(Self {
            mode: Mode::Tcp {
                address: SocketListenAddr::SocketAddr("0.0.0.0:514".parse().unwrap()),
                keepalive: None,
                tls: None,
            },
            host_key: None,
            max_length: default_max_length(),
        })
        .unwrap()
    }
}

#[async_trait::async_trait]
#[typetag::serde(name = "syslog")]
impl SourceConfig for SyslogConfig {
    async fn build(
        &self,
        _name: &str,
        _globals: &GlobalOptions,
        shutdown: ShutdownSignal,
        out: Pipeline,
    ) -> crate::Result<super::Source> {
        let host_key = self
            .host_key
            .clone()
            .unwrap_or_else(|| log_schema().host_key().clone());

        match self.mode.clone() {
            Mode::Tcp {
                address,
                keepalive,
                tls,
            } => {
                let source = SyslogTcpSource {
                    max_length: self.max_length,
                    host_key,
                };
                let shutdown_secs = 30;
                let tls = MaybeTlsSettings::from_config(&tls, true)?;
                source.run(address, keepalive, shutdown_secs, tls, shutdown, out)
            }
            Mode::Udp { address } => Ok(udp(address, self.max_length, host_key, shutdown, out)),
            #[cfg(unix)]
            Mode::Unix { path } => Ok(build_unix_stream_source(
                path,
                SyslogDecoder::new(self.max_length),
                host_key,
                shutdown,
                out,
                event_from_str,
            )),
        }
    }

    fn output_type(&self) -> DataType {
        DataType::Log
    }

    fn source_type(&self) -> &'static str {
        "syslog"
    }

    fn resources(&self) -> Vec<Resource> {
        match self.mode.clone() {
            Mode::Tcp { address, .. } => vec![address.into()],
            Mode::Udp { address } => vec![address.into()],
            #[cfg(unix)]
            Mode::Unix { .. } => vec![],
        }
    }
}

#[derive(Debug, Clone)]
struct SyslogTcpSource {
    max_length: usize,
    host_key: LookupBuf,
}

impl TcpSource for SyslogTcpSource {
    type Error = LinesCodecError;
    type Decoder = SyslogDecoder;

    fn decoder(&self) -> Self::Decoder {
        SyslogDecoder::new(self.max_length)
    }

    fn build_event(&self, frame: String, host: Bytes) -> Option<Event> {
        event_from_str(self.host_key.clone(), Some(host), &frame)
    }
}

/// Decodes according to `Octet Counting` in https://tools.ietf.org/html/rfc6587
#[derive(Clone, Debug)]
struct SyslogDecoder {
    other: LinesCodec,
}

impl SyslogDecoder {
    fn new(max_length: usize) -> Self {
        Self {
            other: LinesCodec::new_with_max_length(max_length),
        }
    }

    fn octet_decode(&self, src: &mut BytesMut) -> Result<Option<String>, LinesCodecError> {
        // Encoding scheme:
        //
        // len ' ' data
        // |    |  | len number of bytes that contain syslog message
        // |    |
        // |    | Separating whitespace
        // |
        // | ASCII decimal number of unknown length

        if let Some(i) = src.iter().position(|&b| b == b' ') {
            let len: usize = std::str::from_utf8(&src[..i])
                .map_err(|_| ())
                .and_then(|num| num.parse().map_err(|_| ()))
                .map_err(|_| {
                    LinesCodecError::Io(io::Error::new(
                        io::ErrorKind::InvalidData,
                        "Unable to decode message len as number",
                    ))
                })?;

            let from = i + 1;
            let to = from + len;

            if let Some(msg) = src.get(from..to) {
                let s = std::str::from_utf8(msg)
                    .map_err(|_| {
                        LinesCodecError::Io(io::Error::new(
                            io::ErrorKind::InvalidData,
                            "Unable to decode message as UTF8",
                        ))
                    })?
                    .to_string();
                src.advance(to);
                Ok(Some(s))
            } else {
                Ok(None)
            }
        } else if src.len() < self.other.max_length() {
            Ok(None)
        } else {
            // This is certainly malformed, and there is no recovering from this.
            Err(LinesCodecError::Io(io::Error::new(
                io::ErrorKind::Other,
                "Frame length limit exceeded",
            )))
        }
    }

    /// None if this is not octet counting encoded
    fn checked_decode(
        &self,
        src: &mut BytesMut,
    ) -> Option<Result<Option<String>, LinesCodecError>> {
        if let Some(&first_byte) = src.get(0) {
            if 49 <= first_byte && first_byte <= 57 {
                // First character is non zero number so we can assume that
                // octet count framing is used.
                trace!("Octet counting encoded event detected.");
                return Some(self.octet_decode(src));
            }
        }
        None
    }
}

impl Decoder for SyslogDecoder {
    type Item = String;
    type Error = LinesCodecError;

    fn decode(&mut self, src: &mut BytesMut) -> Result<Option<Self::Item>, Self::Error> {
        if let Some(ret) = self.checked_decode(src) {
            ret
        } else {
            // Octet counting isn't used so fallback to newline codec.
            self.other.decode(src)
        }
    }

    fn decode_eof(&mut self, buf: &mut BytesMut) -> Result<Option<Self::Item>, Self::Error> {
        if let Some(ret) = self.checked_decode(buf) {
            ret
        } else {
            // Octet counting isn't used so fallback to newline codec.
            self.other.decode_eof(buf)
        }
    }
}

pub fn udp(
    addr: SocketAddr,
    _max_length: usize,
    host_key: LookupBuf,
    shutdown: ShutdownSignal,
    out: Pipeline,
) -> super::Source {
    let out = out.sink_map_err(|error| error!(message = "Error sending line.", %error));

    Box::pin(async move {
        let socket = UdpSocket::bind(&addr)
            .await
            .expect("Failed to bind to UDP listener socket");
        info!(
            message = "Listening.",
            addr = %addr,
            r#type = "udp"
        );

        let _ = UdpFramed::new(socket, BytesCodec::new())
            .take_until(shutdown)
            .filter_map(|frame| {
                let host_key = host_key.clone();
                async move {
                    match frame {
                        Ok((bytes, received_from)) => {
                            let received_from = received_from.ip().to_string().into();

                            std::str::from_utf8(&bytes)
                                .map_err(|error| emit!(SyslogUdpUtf8Error { error }))
                                .ok()
                                .and_then(|s| {
                                    event_from_str(host_key, Some(received_from), s).map(Ok)
                                })
                        }
                        Err(error) => {
                            emit!(SyslogUdpReadError { error });
                            None
                        }
                    }
                }
            })
            .forward(out.sink_compat())
            .await;

        info!("Finished sending.");
        Ok(())
    })
}

/// Function used to resolve the year for syslog messages that don't include the year.
/// If the current month is January, and the syslog message is for December, it will take the previous year.
/// Otherwise, take the current year.
fn resolve_year((month, _date, _hour, _min, _sec): IncompleteDate) -> i32 {
    let now = Utc::now();
    if now.month() == 1 && month == 12 {
        now.year() - 1
    } else {
        now.year()
    }
}

/**
* Function to pass to build_unix_stream_source, specific to the Unix mode of the syslog source.
* Handles the logic of parsing and decoding the syslog message format.
**/
// TODO: many more cases to handle:
// octet framing (i.e. num bytes as ascii string prefix) with and without delimiters
// null byte delimiter in place of newline
fn event_from_str(host_key: LookupBuf, default_host: Option<Bytes>, line: &str) -> Option<Event> {
    let line = line.trim();
    let parsed = syslog_loose::parse_message_with_year(line, resolve_year);
    let mut event = Event::from(&parsed.msg[..]);

    // Add source type
    event.as_mut_log().insert(
        log_schema().source_type_key().clone(),
        Bytes::from("syslog"),
    );

    if let Some(default_host) = default_host.clone() {
        event
            .as_mut_log()
            .insert(SOURCE_IP_LOOKUP.clone(), default_host);
    }

    let parsed_hostname = parsed.hostname.map(|x| Bytes::from(x.to_owned()));
    if let Some(parsed_host) = parsed_hostname.or(default_host) {
        event.as_mut_log().insert(host_key, parsed_host);
    }

    let timestamp = parsed
        .timestamp
        .map(|ts| ts.into())
        .unwrap_or_else(Utc::now);
    event
        .as_mut_log()
        .insert(log_schema().timestamp_key().clone(), timestamp);

    insert_fields_from_syslog(&mut event, parsed);

    emit!(SyslogEventReceived {
        byte_size: line.len()
    });

    trace!(
        message = "Processing one event.",
        event = ?event
    );

    Some(event)
}

fn insert_fields_from_syslog(event: &mut Event, parsed: Message<&str>) {
    let log = event.as_mut_log();

    if let Some(host) = parsed.hostname {
        log.insert(HOSTNAME_LOOKUP.clone(), host.to_string());
    }
    if let Some(severity) = parsed.severity {
        log.insert(SEVERITY_LOOKUP.clone(), severity.as_str().to_owned());
    }
    if let Some(facility) = parsed.facility {
        log.insert(FACILITY_LOOKUP.clone(), facility.as_str().to_owned());
    }
    if let Protocol::RFC5424(version) = parsed.protocol {
        log.insert(VERSION_LOOKUP.clone(), version as i64);
    }
    if let Some(app_name) = parsed.appname {
        log.insert(APPNAME_LOOKUP.clone(), app_name.to_owned());
    }
    if let Some(msg_id) = parsed.msgid {
        log.insert(MSGID_LOOKUP.clone(), msg_id.to_owned());
    }
    if let Some(procid) = parsed.procid {
        let value: Value = match procid {
            ProcId::PID(pid) => pid.into(),
            ProcId::Name(name) => name.to_string().into(),
        };
        log.insert(PROCID_LOOKUP.clone(), value);
    }

    for element in parsed.structured_data.into_iter() {
        let element_lookup =
            LookupBuf::from_str(element.id).unwrap_or_else(|_| LookupBuf::from(element.id));
        for (name, value) in element.params.into_iter() {
            let mut key_lookup = element_lookup.clone();
            key_lookup.push(SegmentBuf::from(name.to_string()));
            log.insert(key_lookup, value.to_string());
        }
    }
}

#[cfg(test)]
mod test {
<<<<<<< HEAD
    use super::*;
    use crate::{
        config::log_schema,
        event::{Event, Segment},
    };
=======
    use super::{event_from_str, Mode, SyslogConfig};
    use crate::{config::log_schema, event::Event};
>>>>>>> 3c0f84fa
    use chrono::prelude::*;

    #[test]
    fn generate_config() {
        crate::test_util::test_generate_config::<SyslogConfig>();
    }

    #[test]
    fn config_tcp() {
        let config: SyslogConfig = toml::from_str(
            r#"
            mode = "tcp"
            address = "127.0.0.1:1235"
          "#,
        )
        .unwrap();
        assert!(config.mode.is_tcp());
    }

    #[test]
    fn config_tcp_keepalive_empty() {
        let config: SyslogConfig = toml::from_str(
            r#"
            mode = "tcp"
            address = "127.0.0.1:1235"
          "#,
        )
        .unwrap();

        let keepalive = match config.mode {
            Mode::Tcp { keepalive, .. } => keepalive,
            _ => panic!("expected Mode::Tcp"),
        };

        assert_eq!(keepalive, None);
    }

    #[test]
    fn config_tcp_keepalive_full() {
        let config: SyslogConfig = toml::from_str(
            r#"
            mode = "tcp"
            address = "127.0.0.1:1235"
            keepalive.time_secs = 7200
          "#,
        )
        .unwrap();

        let keepalive = match config.mode {
            Mode::Tcp { keepalive, .. } => keepalive,
            _ => panic!("expected Mode::Tcp"),
        };

        let keepalive = keepalive.expect("keepalive config not set");

        assert_eq!(keepalive.time_secs, Some(7200));
    }

    #[test]
    fn config_udp() {
        let config: SyslogConfig = toml::from_str(
            r#"
            mode = "udp"
            address = "127.0.0.1:1235"
            max_length = 32187
          "#,
        )
        .unwrap();
        assert!(config.mode.is_udp());
    }

    #[cfg(unix)]
    #[test]
    fn config_unix() {
        let config: SyslogConfig = toml::from_str(
            r#"
            mode = "unix"
            path = "127.0.0.1:1235"
          "#,
        )
        .unwrap();
        assert!(config.mode.is_unix());
    }

    #[test]
    fn syslog_ng_network_syslog_protocol() {
        // this should also match rsyslog omfwd with template=RSYSLOG_SyslogProtocol23Format
        let msg = "i am foobar";
        let raw = format!(
            r#"<13>1 2019-02-13T19:48:34+00:00 74794bfb6795 root 8449 - {}{} {}"#,
            r#"[meta sequenceId="1" sysUpTime="37" language="EN"]"#,
            r#"[origin ip="192.168.0.1" software="test"]"#,
            msg
        );

        let mut expected = Event::from(msg);

        {
            let expected = expected.as_mut_log();
            expected.insert(
                log_schema().timestamp_key().clone(),
                chrono::Utc.ymd(2019, 2, 13).and_hms(19, 48, 34),
            );
            expected.insert(log_schema().source_type_key().clone(), "syslog");
            expected.insert(LookupBuf::from_str("host").unwrap(), "74794bfb6795");
            expected.insert(LookupBuf::from_str("hostname").unwrap(), "74794bfb6795");

            expected.insert(LookupBuf::from_str("meta.sequenceId").unwrap(), "1");
            expected.insert(LookupBuf::from_str("meta.sysUpTime").unwrap(), "37");
            expected.insert(LookupBuf::from_str("meta.language").unwrap(), "EN");
            expected.insert(LookupBuf::from_str("origin.software").unwrap(), "test");
            expected.insert(LookupBuf::from_str("origin.ip").unwrap(), "192.168.0.1");

            expected.insert(LookupBuf::from_str("severity").unwrap(), "notice");
            expected.insert(LookupBuf::from_str("facility").unwrap(), "user");
            expected.insert(LookupBuf::from_str("version").unwrap(), 1);
            expected.insert(LookupBuf::from_str("appname").unwrap(), "root");
            expected.insert(LookupBuf::from_str("procid").unwrap(), 8449);
        }

        assert_eq!(
            event_from_str(LookupBuf::from("host"), None, &raw).unwrap(),
            expected
        );
    }

    #[test]
    fn handles_incorrect_sd_element() {
        crate::test_util::trace_init();
        let msg = "qwerty";
        let raw = format!(
            r#"<13>1 2019-02-13T19:48:34+00:00 74794bfb6795 root 8449 - {} {}"#,
            r#"[incorrect x]"#, msg
        );

        let mut expected = Event::from(msg);
        {
            let expected = expected.as_mut_log();
            expected.insert(
                log_schema().timestamp_key().clone(),
                chrono::Utc.ymd(2019, 2, 13).and_hms(19, 48, 34),
            );
            expected.insert(log_schema().host_key().clone(), "74794bfb6795");
            expected.insert(LookupBuf::from("hostname"), "74794bfb6795");
            expected.insert(log_schema().source_type_key().clone(), "syslog");
            expected.insert(LookupBuf::from("severity"), "notice");
            expected.insert(LookupBuf::from("facility"), "user");
            expected.insert(LookupBuf::from("version"), 1);
            expected.insert(LookupBuf::from("appname"), "root");
            expected.insert(LookupBuf::from("procid"), 8449);
        }

        let event = event_from_str(LookupBuf::from("host"), None, &raw);
        assert_eq!(event, Some(expected.clone()));

        let raw = format!(
            r#"<13>1 2019-02-13T19:48:34+00:00 74794bfb6795 root 8449 - {} {}"#,
            r#"[incorrect x=]"#, msg
        );

        let event = event_from_str(LookupBuf::from("host"), None, &raw);
        assert_eq!(event, Some(expected));
    }

    #[test]
    fn handles_empty_sd_element() {
        crate::test_util::trace_init();
        fn there_is_map_called_empty(event: Event) -> bool {
            event
                .as_log()
                .pairs(true)
                .find(|(key, _)| (&key[..]).starts_with([Segment::field("empty")].as_ref()))
                == None
        }

        let msg = format!(
            r#"<13>1 2019-02-13T19:48:34+00:00 74794bfb6795 root 8449 - {} qwerty"#,
            r#"[empty]"#
        );

        let event = event_from_str(LookupBuf::from("host"), None, &msg).unwrap();
        assert!(there_is_map_called_empty(event));

        let msg = format!(
            r#"<13>1 2019-02-13T19:48:34+00:00 74794bfb6795 root 8449 - {} qwerty"#,
            r#"[non_empty x="1"][empty]"#
        );

        let event = event_from_str(LookupBuf::from("host"), None, &msg).unwrap();
        assert!(there_is_map_called_empty(event));

        let msg = format!(
            r#"<13>1 2019-02-13T19:48:34+00:00 74794bfb6795 root 8449 - {} qwerty"#,
            r#"[empty][non_empty x="1"]"#
        );

        let event = event_from_str(LookupBuf::from("host"), None, &msg).unwrap();
        assert!(there_is_map_called_empty(event));

        let msg = format!(
            r#"<13>1 2019-02-13T19:48:34+00:00 74794bfb6795 root 8449 - {} qwerty"#,
            r#"[empty not_really="testing the test"]"#
        );

        let event = event_from_str(LookupBuf::from("host"), None, &msg).unwrap();
        assert!(!there_is_map_called_empty(event));
    }

    #[test]
    fn handles_weird_whitespace() {
        crate::test_util::trace_init();
        // this should also match rsyslog omfwd with template=RSYSLOG_SyslogProtocol23Format
        let raw = r#"
            <13>1 2019-02-13T19:48:34+00:00 74794bfb6795 root 8449 - [meta sequenceId="1"] i am foobar
            "#;
        let cleaned = r#"<13>1 2019-02-13T19:48:34+00:00 74794bfb6795 root 8449 - [meta sequenceId="1"] i am foobar"#;

        assert_eq!(
            event_from_str(LookupBuf::from("host"), None, raw).unwrap(),
            event_from_str(LookupBuf::from("host"), None, cleaned).unwrap()
        );
    }

    #[test]
    fn syslog_ng_default_network() {
        crate::test_util::trace_init();
        let msg = "i am foobar";
        let raw = format!(r#"<13>Feb 13 20:07:26 74794bfb6795 root[8539]: {}"#, msg);

        let mut expected = Event::from(msg);
        {
            let expected = expected.as_mut_log();
            let expected_date: DateTime<Utc> =
                chrono::Local.ymd(2020, 2, 13).and_hms(20, 7, 26).into();
            expected.insert(log_schema().timestamp_key().clone(), expected_date);
            expected.insert(log_schema().host_key().clone(), "74794bfb6795");
            expected.insert(log_schema().source_type_key().clone(), "syslog");
            expected.insert(LookupBuf::from("hostname"), "74794bfb6795");
            expected.insert(LookupBuf::from("severity"), "notice");
            expected.insert(LookupBuf::from("facility"), "user");
            expected.insert(LookupBuf::from("appname"), "root");
            expected.insert(LookupBuf::from("procid"), 8539);
        }

        assert_eq!(
            event_from_str(LookupBuf::from("host"), None, &raw).unwrap(),
            expected
        );
    }

    #[test]
    fn rsyslog_omfwd_tcp_default() {
        crate::test_util::trace_init();
        let msg = "start";
        let raw = format!(
            r#"<190>Feb 13 21:31:56 74794bfb6795 liblogging-stdlog:  [origin software="rsyslogd" swVersion="8.24.0" x-pid="8979" x-info="http://www.rsyslog.com"] {}"#,
            msg
        );

        let mut expected = Event::from(msg);
        {
            let expected = expected.as_mut_log();
            let expected_date: DateTime<Utc> =
                chrono::Local.ymd(2020, 2, 13).and_hms(21, 31, 56).into();
            expected.insert(log_schema().timestamp_key().clone(), expected_date);
            expected.insert(log_schema().source_type_key().clone(), "syslog");
            expected.insert(LookupBuf::from_str("host").unwrap(), "74794bfb6795");
            expected.insert(LookupBuf::from_str("hostname").unwrap(), "74794bfb6795");
            expected.insert(LookupBuf::from_str("severity").unwrap(), "info");
            expected.insert(LookupBuf::from_str("facility").unwrap(), "local7");
            expected.insert(LookupBuf::from_str("appname").unwrap(), "liblogging-stdlog");
            expected.insert(LookupBuf::from_str("origin.software").unwrap(), "rsyslogd");
            expected.insert(LookupBuf::from_str("origin.swVersion").unwrap(), "8.24.0");
            expected.insert(LookupBuf::from_str("origin.x-pid").unwrap(), "8979");
            expected.insert(LookupBuf::from_str("origin.x-info").unwrap(), "http://www.rsyslog.com");
        }

        assert_eq!(
            event_from_str(LookupBuf::from("host"), None, &raw).unwrap(),
            expected
        );
    }

    #[test]
    fn rsyslog_omfwd_tcp_forward_format() {
        crate::test_util::trace_init();
        let msg = "start";
        let raw = format!(
            r#"<190>2019-02-13T21:53:30.605850+00:00 74794bfb6795 liblogging-stdlog:  [origin software="rsyslogd" swVersion="8.24.0" x-pid="9043" x-info="http://www.rsyslog.com"] {}"#,
            msg
        );

        let mut expected = Event::from(msg);
        {
            let expected = expected.as_mut_log();
            expected.insert(
                log_schema().timestamp_key().clone(),
                chrono::Utc
                    .ymd(2019, 2, 13)
                    .and_hms_micro(21, 53, 30, 605_850),
            );
            expected.insert(log_schema().source_type_key().clone(), "syslog");
            expected.insert(LookupBuf::from_str("host").unwrap(), "74794bfb6795");
            expected.insert(LookupBuf::from_str("hostname").unwrap(), "74794bfb6795");
            expected.insert(LookupBuf::from_str("severity").unwrap(), "info");
            expected.insert(LookupBuf::from_str("facility").unwrap(), "local7");
            expected.insert(LookupBuf::from_str("appname").unwrap(), "liblogging-stdlog");
            expected.insert(LookupBuf::from_str("origin.software").unwrap(), "rsyslogd");
            expected.insert(LookupBuf::from_str("origin.swVersion").unwrap(), "8.24.0");
            expected.insert(LookupBuf::from_str("origin.x-pid").unwrap(), "9043");
            expected.insert(LookupBuf::from_str("origin.x-info").unwrap(), "http://www.rsyslog.com");
        }

        assert_eq!(
            event_from_str(LookupBuf::from("host"), None, &raw).unwrap(),
            expected
        );
    }
}<|MERGE_RESOLUTION|>--- conflicted
+++ resolved
@@ -439,16 +439,11 @@
 
 #[cfg(test)]
 mod test {
-<<<<<<< HEAD
     use super::*;
     use crate::{
         config::log_schema,
         event::{Event, Segment},
     };
-=======
-    use super::{event_from_str, Mode, SyslogConfig};
-    use crate::{config::log_schema, event::Event};
->>>>>>> 3c0f84fa
     use chrono::prelude::*;
 
     #[test]
