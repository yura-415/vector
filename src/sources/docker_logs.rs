use super::util::MultilineConfig;
use crate::{
    config::{log_schema, DataType, GlobalOptions, SourceConfig, SourceDescription},
    event::merge_state::LogEventMergeState,
    event::{self, Event, LogEvent, LookupBuf, Value},
    internal_events::{
        DockerLogsCommunicationError, DockerLogsContainerEventReceived,
        DockerLogsContainerMetadataFetchFailed, DockerLogsContainerUnwatch,
        DockerLogsContainerWatch, DockerLogsEventReceived, DockerLogsLoggingDriverUnsupported,
        DockerLogsTimestampParseFailed,
    },
    line_agg::{self, LineAgg},
    shutdown::ShutdownSignal,
    Pipeline,
};
use bollard::{
    container::{InspectContainerOptions, ListContainersOptions, LogOutput, LogsOptions},
    errors::Error as DockerError,
    service::{ContainerInspectResponse, SystemEventsResponse},
    system::EventsOptions,
    Docker, API_DEFAULT_VERSION,
};
use bytes::{Buf, Bytes};
use chrono::{DateTime, FixedOffset, Local, ParseError, Utc};
use futures::{Stream, StreamExt};
use http::uri::Uri;
use lazy_static::lazy_static;
use serde::{Deserialize, Serialize};
use std::{
    future::ready,
    path::PathBuf,
    pin::Pin,
    sync::Arc,
    time::Duration,
    {collections::HashMap, convert::TryFrom, env},
};

use tokio::sync::mpsc;

<<<<<<< HEAD
=======
// From bollard source.
const DEFAULT_TIMEOUT: u64 = 120;

/// The beginning of image names of vector docker images packaged by vector.
>>>>>>> 9052239a
const VECTOR_IMAGE_NAME: &str = "timberio/vector";

// The beginning of image names of vector docker images packaged by vector.
lazy_static! {
    static ref STDERR: Bytes = "stderr".into();
    static ref STDOUT: Bytes = "stdout".into();
    static ref IMAGE: LookupBuf = LookupBuf::from("image");
    static ref CREATED_AT: LookupBuf = LookupBuf::from("container_created_at");
    static ref NAME: LookupBuf = LookupBuf::from("container_name");
    static ref STREAM: LookupBuf = LookupBuf::from("stream");
    static ref CONTAINER: LookupBuf = LookupBuf::from("container_id");
}

#[derive(Deserialize, Serialize, Debug, Clone)]
#[serde(deny_unknown_fields, default)]
pub struct DockerLogsConfig {
    docker_host: Option<String>,
    tls: Option<DockerTlsConfig>,
    exclude_containers: Option<Vec<String>>, // Starts with actually, not exclude
    include_containers: Option<Vec<String>>, // Starts with actually, not include
    include_labels: Option<Vec<String>>,
    include_images: Option<Vec<String>>,
    partial_event_marker_field: Option<LookupBuf>,
    auto_partial_merge: bool,
    multiline: Option<MultilineConfig>,
    retry_backoff_secs: u64,
}

#[derive(Deserialize, Serialize, Debug, Clone)]
#[serde(deny_unknown_fields)]
pub struct DockerTlsConfig {
    ca_file: PathBuf,
    crt_file: PathBuf,
    key_file: PathBuf,
}

impl Default for DockerLogsConfig {
    fn default() -> Self {
        Self {
            docker_host: None,
            tls: None,
            exclude_containers: None,
            include_containers: None,
            include_labels: None,
            include_images: None,
            partial_event_marker_field: Some(event::PARTIAL.clone()),
            auto_partial_merge: true,
            multiline: None,
            retry_backoff_secs: 2,
        }
    }
}

impl DockerLogsConfig {
    fn container_name_or_id_included<'a>(
        &self,
        id: &str,
        names: impl IntoIterator<Item = &'a str>,
    ) -> bool {
        let containers: Vec<String> = names.into_iter().map(Into::into).collect();

        self.include_containers
            .as_ref()
            .map(|include_list| Self::name_or_id_matches(id, &containers, include_list))
            .unwrap_or(true)
            && !(self
                .exclude_containers
                .as_ref()
                .map(|exclude_list| Self::name_or_id_matches(id, &containers, exclude_list))
                .unwrap_or(false))
    }

    fn name_or_id_matches(id: &str, names: &[String], items: &[String]) -> bool {
        items.iter().any(|flag| id.starts_with(flag))
            || names
                .iter()
                .any(|name| items.iter().any(|item| name.starts_with(item)))
    }
}

inventory::submit! {
    SourceDescription::new::<DockerLogsConfig>("docker_logs")
}

impl_generate_config_from_default!(DockerLogsConfig);

#[async_trait::async_trait]
#[typetag::serde(name = "docker_logs")]
impl SourceConfig for DockerLogsConfig {
    async fn build(
        &self,
        _name: &str,
        _globals: &GlobalOptions,
        shutdown: ShutdownSignal,
        out: Pipeline,
    ) -> crate::Result<super::Source> {
        let source = DockerLogsSource::new(self.clone(), out, shutdown.clone())?;

        // Capture currently running containers, and do main future(run)
        let fut = async move {
            match source.handle_running_containers().await {
                Ok(source) => source.run().await,
                Err(error) => {
                    error!(
                        message = "Listing currently running containers failed.",
                        %error
                    );
                }
            }
        };

        // Once this ShutdownSignal resolves it will drop DockerLogsSource and by extension it's ShutdownSignal.
        Ok(Box::pin(async move {
            Ok(tokio::select! {
                _ = fut => {}
                _ = shutdown => {}
            })
        }))
    }

    fn output_type(&self) -> DataType {
        DataType::Log
    }

    fn source_type(&self) -> &'static str {
        "docker_logs"
    }
}

// Add a compatibility alias to avoid breaking existing configs
#[derive(Clone, Debug, Deserialize, Serialize)]
#[serde(deny_unknown_fields)]
struct DockerCompatConfig {
    #[serde(flatten)]
    config: DockerLogsConfig,
}

#[async_trait::async_trait]
#[typetag::serde(name = "docker")]
impl SourceConfig for DockerCompatConfig {
    async fn build(
        &self,
        _name: &str,
        _globals: &GlobalOptions,
        shutdown: ShutdownSignal,
        out: Pipeline,
    ) -> crate::Result<super::Source> {
        self.config.build(_name, _globals, shutdown, out).await
    }

    fn output_type(&self) -> DataType {
        self.config.output_type()
    }

    fn source_type(&self) -> &'static str {
        "docker"
    }
}

struct DockerLogsSourceCore {
    config: DockerLogsConfig,
    line_agg_config: Option<line_agg::Config>,
    docker: Docker,
    /// Only logs created at, or after this moment are logged.
    now_timestamp: DateTime<Utc>,
}

impl DockerLogsSourceCore {
    fn new(config: DockerLogsConfig) -> crate::Result<Self> {
        // ?NOTE: Constructs a new Docker instance for a docker host listening at url specified by an env var DOCKER_HOST.
        // ?      Otherwise connects to unix socket which requires sudo privileges, or docker group membership.
        let docker = docker(config.docker_host.clone(), config.tls.clone())?;

        // Only log events created at-or-after this moment are logged.
        let now = Local::now();
        info!(
            message = "Capturing logs from now on.",
            now = %now.to_rfc3339()
        );

        let line_agg_config = if let Some(ref multiline_config) = config.multiline {
            Some(line_agg::Config::try_from(multiline_config)?)
        } else {
            None
        };

        Ok(DockerLogsSourceCore {
            config,
            line_agg_config,
            docker,
            now_timestamp: now.into(),
        })
    }

    /// Returns event stream coming from docker.
    fn docker_logs_event_stream(
        &self,
    ) -> impl Stream<Item = Result<SystemEventsResponse, DockerError>> + Send {
        let mut filters = HashMap::new();

        // event  | emitted on commands
        // -------+-------------------
        // start  | docker start, docker run, restart policy, docker restart
        // unpause | docker unpause
        // die    | docker restart, docker stop, docker kill, process exited, oom
        // pause  | docker pause
        filters.insert(
            "event".to_owned(),
            vec![
                "start".to_owned(),
                "unpause".to_owned(),
                "die".to_owned(),
                "pause".to_owned(),
            ],
        );
        filters.insert("type".to_owned(), vec!["container".to_owned()]);

        // Apply include filters
        if let Some(include_labels) = &self.config.include_labels {
            filters.insert("label".to_owned(), include_labels.clone());
        }

        if let Some(include_images) = &self.config.include_images {
            filters.insert("image".to_owned(), include_images.clone());
        }

        self.docker.events(Some(EventsOptions {
            since: Some(self.now_timestamp),
            until: None,
            filters,
        }))
    }
}

/// Main future which listens for events coming from docker, and maintains
/// a fan of event_stream futures.
/// Where each event_stream corresponds to a running container marked with ContainerLogInfo.
/// While running, event_stream streams Events to out channel.
/// Once a log stream has ended, it sends ContainerLogInfo back to main.
///
/// Future  channel     Future      channel
///           |<---- event_stream ---->out
/// main <----|<---- event_stream ---->out
///           | ...                 ...out
///
struct DockerLogsSource {
    esb: EventStreamBuilder,
    /// event stream from docker
    events: Pin<Box<dyn Stream<Item = Result<SystemEventsResponse, DockerError>> + Send>>,
    ///  mappings of seen container_id to their data
    containers: HashMap<ContainerId, ContainerState>,
    ///receives ContainerLogInfo coming from event stream futures
    main_recv: mpsc::UnboundedReceiver<Result<ContainerLogInfo, ContainerId>>,
    /// It may contain shortened container id.
    hostname: Option<String>,
    /// True if self needs to be excluded
    exclude_self: bool,
    backoff_duration: Duration,
}

impl DockerLogsSource {
    fn new(
        config: DockerLogsConfig,
        out: Pipeline,
        shutdown: ShutdownSignal,
    ) -> crate::Result<DockerLogsSource> {
        // Find out it's own container id, if it's inside a docker container.
        // Since docker doesn't readily provide such information,
        // various approaches need to be made. As such the solution is not
        // exact, but probable.
        // This is to be used only if source is in state of catching everything.
        // Or in other words, if includes are used then this is not necessary.
        let include_containers_specified = config
            .include_containers
            .as_ref()
            .map(Vec::is_empty)
            .unwrap_or(false);

        let exclude_containers_specified = config
            .exclude_containers
            .as_ref()
            .map(Vec::is_empty)
            .unwrap_or(false);

        let exclude_self = include_containers_specified
            && !exclude_containers_specified
            && config.include_labels.clone().unwrap_or_default().is_empty();

        let backoff_secs = config.retry_backoff_secs;

        // Only logs created at, or after this moment are logged.
        let core = DockerLogsSourceCore::new(config)?;

        // main event stream, with whom only newly started/restarted containers will be logged.
        let events = core.docker_logs_event_stream();
        info!(message = "Listening to docker log events.");

        // Channel of communication between main future and event_stream futures
        let (main_send, main_recv) =
            mpsc::unbounded_channel::<Result<ContainerLogInfo, ContainerId>>();

        // Starting with logs from now.
        // TODO: Is this exception acceptable?
        // Only somewhat exception to this is case where:
        // t0 -- outside: container running
        // t1 -- now_timestamp
        // t2 -- outside: container stopped
        // t3 -- list_containers
        // In that case, logs between [t1,t2] will be pulled to vector only on next start/unpause of that container.
        let esb = EventStreamBuilder {
            core: Arc::new(core),
            out,
            main_send,
            shutdown,
        };

        Ok(DockerLogsSource {
            esb,
            events: Box::pin(events),
            containers: HashMap::new(),
            main_recv,
            hostname: env::var("HOSTNAME").ok(),
            exclude_self,
            backoff_duration: Duration::from_secs(backoff_secs),
        })
    }

    /// Future that captures currently running containers, and starts event streams for them.
    async fn handle_running_containers(mut self) -> crate::Result<Self> {
        let mut filters = HashMap::new();

        // Apply include filters
        if let Some(include_labels) = &self.esb.core.config.include_labels {
            filters.insert("label".to_owned(), include_labels.clone());
        }

        if let Some(include_images) = &self.esb.core.config.include_images {
            filters.insert("ancestor".to_owned(), include_images.clone());
        }

        self.esb
            .core
            .docker
            .list_containers(Some(ListContainersOptions {
                all: false, // only running containers
                filters,
                ..Default::default()
            }))
            .await?
            .into_iter()
            .for_each(|container| {
                let id = container.id.unwrap();
                let names = container.names.unwrap();
                let image = container.image.unwrap();

                trace!(message = "Found already running container.", id = %id, names = ?names);

                if !self.exclude_vector(id.as_str(), image.as_str()) {
                    return;
                }

                if !self.esb.core.config.container_name_or_id_included(
                    id.as_str(),
                    names.iter().map(|s| {
                        // In this case bollard / shiplift gives names with starting '/' so it needs to be removed.
                        let s = s.as_str();
                        if s.starts_with('/') {
                            s.split_at('/'.len_utf8()).1
                        } else {
                            s
                        }
                    }),
                ) {
                    trace!(message = "Container excluded.", id = %id);
                    return;
                }

                let id = ContainerId::new(id);
                self.containers.insert(id.clone(), self.esb.start(id, None));
            });

        Ok(self)
    }

    async fn run(mut self) {
        loop {
            tokio::select! {
                value = self.main_recv.next() => {
                    match value {
                        Some(message) => {
                            match message {
                                Ok(info) => {
                                    let state = self
                                        .containers
                                        .get_mut(&info.id)
                                        .expect("Every ContainerLogInfo has it's ContainerState");
                                    if state.return_info(info) {
                                        self.esb.restart(state);
                                    }
                                },
                                Err(id) => {
                                    let state = self
                                        .containers
                                        .remove(&id)
                                        .expect("Every started ContainerId has it's ContainerState");
                                    if state.is_running() {
                                        let backoff = Some(self.backoff_duration);
                                        self.containers.insert(id.clone(), self.esb.start(id, backoff));
                                    }
                                }
                            }
                        }
                        None => {
                            error!(message = "The docker_logs source main stream has ended unexpectedly.");
                            info!(message = "Shutting down docker_logs source.");
                            return;
                        }
                    };
                }
                value = self.events.next() => {
                    match value {
                        Some(Ok(mut event)) => {
                            let action = event.action.unwrap();
                            let actor = event.actor.take().unwrap();
                            let id = actor.id.unwrap();
                            let attributes = actor.attributes.unwrap();

                            emit!(DockerLogsContainerEventReceived { container_id: &id, action: &action });

                            let id = ContainerId::new(id);

                            // Update container status
                            match action.as_str() {
                                "die" | "pause" => {
                                    if let Some(state) = self.containers.get_mut(&id) {
                                        state.stopped();
                                    }
                                }
                                "start" | "unpause" => {
                                    if let Some(state) = self.containers.get_mut(&id) {
                                        state.running();
                                        self.esb.restart(state);
                                    } else {
                                        let include_name =
                                            self.esb.core.config.container_name_or_id_included(
                                                id.as_str(),
                                                attributes.get("name").map(|s| s.as_str()),
                                            );

                                        let self_check = self.exclude_vector(
                                            id.as_str(),
                                            attributes.get("image").map(|s| s.as_str()),
                                        );

                                        if include_name && self_check {
                                            self.containers.insert(id.clone(), self.esb.start(id, None));
                                        }
                                    }
                                }
                                _ => {},
                            };
                        }
                        Some(Err(error)) => emit!(DockerLogsCommunicationError{error,container_id:None}),
                        None => {
                            // TODO: this could be fixed, but should be tried with some timeoff and exponential backoff
                            error!(message = "Docker log event stream has ended unexpectedly.");
                            info!(message = "Shutting down docker_logs source.");
                            return;
                        }
                    };
                }
            };
        }
    }

    /// True if container with the given id and image must be excluded from logging,
    /// because it's a vector instance, probably this one.
    fn exclude_vector<'a>(&self, id: &str, image: impl Into<Option<&'a str>>) -> bool {
        if self.exclude_self {
            let hostname_hint = self
                .hostname
                .as_ref()
                .map(|maybe_short_id| id.starts_with(maybe_short_id))
                .unwrap_or(false);
            let image_hint = image
                .into()
                .map(|image| image.starts_with(VECTOR_IMAGE_NAME))
                .unwrap_or(false);
            if hostname_hint || image_hint {
                // This container is probably itself.
                info!(message = "Detected self container.", id = %id);
                return false;
            }
        }
        true
    }
}

/// Used to construct and start event stream futures
#[derive(Clone)]
struct EventStreamBuilder {
    core: Arc<DockerLogsSourceCore>,
    /// Event stream futures send events through this
    out: Pipeline,
    /// End through which event stream futures send ContainerLogInfo to main future
    main_send: mpsc::UnboundedSender<Result<ContainerLogInfo, ContainerId>>,
    /// Self and event streams will end on this.
    shutdown: ShutdownSignal,
}

impl EventStreamBuilder {
    /// Spawn a task to runs event stream until shutdown.
    fn start(&self, id: ContainerId, backoff: Option<Duration>) -> ContainerState {
        let this = self.clone();
        tokio::spawn(async move {
            if let Some(duration) = backoff {
                tokio::time::delay_for(duration).await;
            }
            match this
                .core
                .docker
                .inspect_container(id.as_str(), None::<InspectContainerOptions>)
                .await
            {
                Ok(details) => match ContainerMetadata::from_details(details) {
                    Ok(metadata) => {
                        let info = ContainerLogInfo::new(id, metadata, this.core.now_timestamp);
                        this.run_event_stream(info).await;
                        return;
                    }
                    Err(error) => emit!(DockerLogsTimestampParseFailed {
                        error,
                        container_id: id.as_str()
                    }),
                },
                Err(error) => emit!(DockerLogsContainerMetadataFetchFailed {
                    error,
                    container_id: id.as_str()
                }),
            }
            // In case of any error we have to notify the main thread that it should try again. This is %error because the API doesn't support Display.
            if let Err(error) = this.main_send.send(Err(id)) {
                error!(message = "Unable to send ContainerId to main.", %error);
            }
        });

        ContainerState::new_running()
    }

    /// If info is present, restarts event stream which will run until shutdown.
    fn restart(&self, container: &mut ContainerState) {
        if let Some(info) = container.take_info() {
            let this = self.clone();
            tokio::spawn(async move { this.run_event_stream(info).await });
        }
    }

    async fn run_event_stream(&self, mut info: ContainerLogInfo) {
        // Establish connection
        let options = Some(LogsOptions::<String> {
            follow: true,
            stdout: true,
            stderr: true,
            since: info.log_since(),
            timestamps: true,
            ..Default::default()
        });

        let stream = self.core.docker.logs(info.id.as_str(), options);
        emit!(DockerLogsContainerWatch {
            container_id: info.id.as_str()
        });

        // Create event streamer
        let mut partial_event_merge_state = None;

        let events_stream = stream
            .map(|value| {
                match value {
                    Ok(message) => Ok(info.new_event(
                        message,
                        self.core.config.partial_event_marker_field.clone(),
                        self.core.config.auto_partial_merge,
                        &mut partial_event_merge_state,
                    )),
                    Err(error) => {
                        // On any error, restart connection
                        match &error {
                            DockerError::DockerResponseServerError { status_code, .. }
                                if *status_code == http::StatusCode::NOT_IMPLEMENTED =>
                            {
                                emit!(DockerLogsLoggingDriverUnsupported {
                                    error,
                                    container_id: info.id.as_str(),
                                })
                            }
                            _ => emit!(DockerLogsCommunicationError {
                                error,
                                container_id: Some(info.id.as_str())
                            }),
                        };

                        Err(())
                    }
                }
            })
            .take_while(|v| ready(v.is_ok()))
            .filter_map(|v| ready(v.unwrap()))
            .take_until(self.shutdown.clone());

        let events_stream: Box<dyn Stream<Item = Event> + Unpin + Send> =
            if let Some(ref line_agg_config) = self.core.line_agg_config {
                Box::new(line_agg_adapter(
                    events_stream,
                    line_agg::Logic::new(line_agg_config.clone()),
                ))
            } else {
                Box::new(events_stream)
            };

        let result = events_stream.map(Ok).forward(self.out.clone()).await;

        // End of stream
        emit!(DockerLogsContainerUnwatch {
            container_id: info.id.as_str()
        });

        let result = match result {
            Ok(()) => Ok(info),
            Err(crate::pipeline::ClosedError) => Err(info.id),
        };
        // This is %error because the API doesn't support Display.
        if let Err(error) = self.main_send.send(result) {
            error!(message = "Unable to return ContainerLogInfo to main.", %error);
        }
    }
}

/// Container ID as assigned by Docker.
/// Is actually a string.
#[derive(Hash, Clone, Eq, PartialEq, Ord, PartialOrd)]
struct ContainerId(Bytes);

impl ContainerId {
    fn new(id: String) -> Self {
        ContainerId(id.into())
    }

    fn as_str(&self) -> &str {
        std::str::from_utf8(&self.0).expect("Container Id Bytes aren't String")
    }
}

/// Kept by main to keep track of container state
struct ContainerState {
    /// None if there is a event_stream of this container.
    info: Option<ContainerLogInfo>,
    /// True if Container is currently running
    running: bool,
    /// Of running
    generation: u64,
}

impl ContainerState {
    /// It's ContainerLogInfo pair must be created exactly once.
    fn new_running() -> Self {
        ContainerState {
            info: None,
            running: true,
            generation: 0,
        }
    }

    fn running(&mut self) {
        self.running = true;
        self.generation += 1;
    }

    fn stopped(&mut self) {
        self.running = false;
    }

    fn is_running(&self) -> bool {
        self.running
    }

    /// True if it needs to be restarted.
    #[must_use]
    fn return_info(&mut self, info: ContainerLogInfo) -> bool {
        debug_assert!(self.info.is_none());
        // Generation is the only one strictly necessary,
        // but with v.running, restarting event_stream is automatically done.
        let restart = self.running || info.generation < self.generation;
        self.info = Some(info);
        restart
    }

    fn take_info(&mut self) -> Option<ContainerLogInfo> {
        self.info.take().map(|mut info| {
            // Update info
            info.generation = self.generation;
            info
        })
    }
}

/// Exchanged between main future and event_stream futures
struct ContainerLogInfo {
    /// Container docker ID
    id: ContainerId,
    /// Timestamp of event which created this struct
    created: DateTime<Utc>,
    /// Timestamp of last log message with it's generation
    last_log: Option<(DateTime<FixedOffset>, u64)>,
    /// generation of ContainerState at event_stream creation
    generation: u64,
    metadata: ContainerMetadata,
}

impl ContainerLogInfo {
    /// Container docker ID
    /// Unix timestamp of event which created this struct
    fn new(id: ContainerId, metadata: ContainerMetadata, created: DateTime<Utc>) -> Self {
        ContainerLogInfo {
            id,
            created,
            last_log: None,
            generation: 0,
            metadata,
        }
    }

    /// Only logs after or equal to this point need to be fetched
    fn log_since(&self) -> i64 {
        self.last_log
            .as_ref()
            .map(|&(ref d, _)| d.timestamp())
            .unwrap_or_else(|| self.created.timestamp())
            - 1
    }

    /// Expects timestamp at the beggining of message.
    /// Expects messages to be ordered by timestamps.
    fn new_event(
        &mut self,
        log_output: LogOutput,
        partial_event_marker_field: Option<LookupBuf>,
        auto_partial_merge: bool,
        partial_event_merge_state: &mut Option<LogEventMergeState>,
    ) -> Option<Event> {
        let (stream, mut bytes_message) = match log_output {
            LogOutput::StdErr { message } => (STDERR.clone(), message),
            LogOutput::StdOut { message } => (STDOUT.clone(), message),
            _ => return None,
        };

        let byte_size = bytes_message.len();
        let message = String::from_utf8_lossy(&bytes_message);
        let mut splitter = message.splitn(2, char::is_whitespace);
        let timestamp_str = splitter.next()?;
        let timestamp = match DateTime::parse_from_rfc3339(timestamp_str) {
            Ok(timestamp) => {
                // Timestamp check
                match self.last_log.as_ref() {
                    // Received log has not already been processed
                    Some(&(ref last, gen))
                        if *last < timestamp || (*last == timestamp && gen == self.generation) =>
                    {
                        // noop
                    }
                    // Received log is not from before of creation
                    None if self.created <= timestamp.with_timezone(&Utc) => (),
                    _ => {
                        trace!(
                            message = "Received older log.",
                            timestamp = %timestamp_str
                        );
                        return None;
                    }
                }

                self.last_log = Some((timestamp, self.generation));

                let log_len = splitter.next().map(|log| log.len()).unwrap_or(0);
                let remove_len = message.len() - log_len;
                bytes_message.advance(remove_len);

                // Provide the timestamp.
                Some(timestamp.with_timezone(&Utc))
            }
            Err(error) => {
                // Received bad timestamp, if any at all.
                emit!(DockerLogsTimestampParseFailed {
                    error,
                    container_id: self.id.as_str()
                });
                // So continue normally but without a timestamp.
                None
            }
        };

        // Message is actually one line from stderr or stdout, and they are
        // delimited with newline, so that newline needs to be removed.
        // If there's no newline, the event is considered partial, and will
        // either be merged within the docker source, or marked accordingly
        // before sending out, depending on the configuration.
        let is_partial = if bytes_message
            .last()
            .map(|&b| b as char == '\n')
            .unwrap_or(false)
        {
            bytes_message.truncate(bytes_message.len() - 1);
            false
        } else {
            true
        };

        // Prepare the log event.
        let mut log_event = {
            let mut log_event = LogEvent::default();

            // Source type
            log_event.insert(
                log_schema().source_type_key().clone(),
                Bytes::from("docker"),
            );

            // The log message.
            log_event.insert(log_schema().message_key().clone(), bytes_message);

            // Stream we got the message from.
            log_event.insert(STREAM.clone(), stream);

            // Timestamp of the event.
            if let Some(timestamp) = timestamp {
                log_event.insert(log_schema().timestamp_key().clone(), timestamp);
            }

            // Container ID.
            log_event.insert(CONTAINER.clone(), self.id.0.clone());

            // Labels.
            for (key, value) in self.metadata.labels.iter() {
                log_event.insert(key.clone(), value.clone());
            }

            // Container name.
            log_event.insert(NAME.clone(), self.metadata.name.clone());

            // Container image.
            log_event.insert(IMAGE.clone(), self.metadata.image.clone());

            // Timestamp of the container creation.
            log_event.insert(CREATED_AT.clone(), self.metadata.created_at);

            // Return the resulting log event.
            log_event
        };

        // If automatic partial event merging is requested - perform the
        // merging.
        // Otherwise mark partial events and return all the events with no
        // merging.
        let log_event = if auto_partial_merge {
            // Partial event events merging logic.

            // If event is partial, stash it and return `None`.
            if is_partial {
                // If we already have a partial event merge state, the current
                // message has to be merged into that existing state.
                // Otherwise, create a new partial event merge state with the
                // current message being the initial one.
                if let Some(partial_event_merge_state) = partial_event_merge_state {
                    partial_event_merge_state
                        .merge_in_next_event(log_event, &[log_schema().message_key().clone()]);
                } else {
                    *partial_event_merge_state = Some(LogEventMergeState::new(log_event));
                };
                return None;
            };

            // This is not a partial event. If we have a partial event merge
            // state from before, the current event must be a final event, that
            // would give us a merged event we can return.
            // Otherwise it's just a regular event that we return as-is.
            match partial_event_merge_state.take() {
                Some(partial_event_merge_state) => partial_event_merge_state
                    .merge_in_final_event(log_event, &[log_schema().message_key().clone()]),
                None => log_event,
            }
        } else {
            // If the event is partial, just set the partial event marker field.
            if is_partial {
                // Only add partial event marker field if it's requested.
                if let Some(partial_event_marker_field) = partial_event_marker_field {
                    log_event.insert(partial_event_marker_field, true);
                }
            }
            // Return the log event as is, partial or not. No merging here.
            log_event
        };

        // Partial or not partial - we return the event we got here, because all
        // other cases were handled earlier.
        let event = Event::Log(log_event);

        emit!(DockerLogsEventReceived {
            byte_size,
            container_id: self.id.as_str()
        });

        Some(event)
    }
}

struct ContainerMetadata {
    /// label.key -> String
    labels: Vec<(LookupBuf, Value)>,
    /// name -> String
    name: Value,
    /// image -> String
    image: Value,
    /// created_at
    created_at: DateTime<Utc>,
}

impl ContainerMetadata {
    fn from_details(details: ContainerInspectResponse) -> Result<Self, ParseError> {
        let config = details.config.unwrap();
        let name = details.name.unwrap();
        let created = details.created.unwrap();

        let labels = config
            .labels
            .as_ref()
            .map(|map| {
                map.iter()
                    .map(|(key, value)| {
                        let mut label = LookupBuf::from("label");
                        let key = LookupBuf::from(key.clone());
                        label.extend(key);
                        (label, Value::from(value.to_owned()))
                    })
                    .collect()
            })
            .unwrap_or_default();

        Ok(ContainerMetadata {
            labels,
            name: name.as_str().trim_start_matches('/').to_owned().into(),
            image: config.image.unwrap().into(),
            created_at: DateTime::parse_from_rfc3339(created.as_str())?.with_timezone(&Utc),
        })
    }
}

// From bollard source, unfortunately they don't export this function.
fn default_certs() -> Option<DockerTlsConfig> {
    let from_env = env::var("DOCKER_CERT_PATH").or_else(|_| env::var("DOCKER_CONFIG"));
    let base = match from_env {
        Ok(path) => PathBuf::from(path),
        Err(_) => dirs_next::home_dir()?.join(".docker"),
    };
    Some(DockerTlsConfig {
        ca_file: base.join("ca.pem"),
        key_file: base.join("key.pem"),
        crt_file: base.join("cert.pem"),
    })
}

fn docker(host: Option<String>, tls: Option<DockerTlsConfig>) -> Result<Docker, DockerError> {
    let host = host.or_else(|| env::var("DOCKER_HOST").ok());

    match host {
        None => Docker::connect_with_local_defaults(),

        Some(host) => {
            let scheme = host
                .parse::<Uri>()
                .ok()
                .and_then(|uri| uri.into_parts().scheme);

            match scheme.as_ref().map(|scheme| scheme.as_str()) {
                Some("http") => {
                    Docker::connect_with_http(&host, DEFAULT_TIMEOUT, API_DEFAULT_VERSION)
                }
                Some("https") => {
                    let tls = tls
                        .or_else(default_certs)
                        .ok_or(DockerError::NoCertPathError)?;
                    Docker::connect_with_ssl(
                        &host,
                        &tls.key_file,
                        &tls.crt_file,
                        &tls.ca_file,
                        DEFAULT_TIMEOUT,
                        API_DEFAULT_VERSION,
                    )
                }
                // unix socket on unix, named pipe on windows
                _ => Docker::connect_with_local(&host, DEFAULT_TIMEOUT, API_DEFAULT_VERSION),
            }
        }
    }
}

fn line_agg_adapter(
    inner: impl Stream<Item = Event> + Unpin,
    logic: line_agg::Logic<Bytes, LogEvent>,
) -> impl Stream<Item = Event> {
    let line_agg_in = inner.map(|event| {
        let mut log_event = event.into_log();

        let message_value = log_event
            .remove(log_schema().message_key(), false)
            .expect("message must exist in the event");
        let stream_value = log_event
            .get(&*STREAM)
            .expect("stream must exist in the event");

        let stream = stream_value.clone_into_bytes();
        let message = message_value.clone_into_bytes();
        (stream, message, log_event)
    });
    let line_agg_out = LineAgg::<_, Bytes, LogEvent>::new(line_agg_in, logic);
    line_agg_out.map(|(_, message, mut log_event)| {
        log_event.insert(log_schema().message_key().clone(), message);
        Event::Log(log_event)
    })
}

#[cfg(test)]
mod tests {
    use super::*;

    #[test]
    fn generate_config() {
        crate::test_util::test_generate_config::<DockerLogsConfig>();
    }
}

#[cfg(all(test, feature = "docker-logs-integration-tests"))]
mod integration_tests {
    use super::*;
    use crate::{
        event::Lookup,
        test_util::{collect_n, collect_ready, trace_init},
        Pipeline,
    };
    use bollard::{
        container::{
            Config as ContainerConfig, CreateContainerOptions, KillContainerOptions,
            RemoveContainerOptions, StartContainerOptions, WaitContainerOptions,
        },
        image::{CreateImageOptions, ListImagesOptions},
    };
    use futures::stream::TryStreamExt;
    use tokio::sync::mpsc;

    /// None if docker is not present on the system
    fn source_with<'a, L: Into<Option<&'a str>>>(
        names: &[&str],
        label: L,
    ) -> mpsc::Receiver<Event> {
        source_with_config(DockerLogsConfig {
            include_containers: Some(names.iter().map(|&s| s.to_owned()).collect()),
            include_labels: Some(label.into().map(|l| vec![l.to_owned()]).unwrap_or_default()),
            ..DockerLogsConfig::default()
        })
    }

    /// None if docker is not present on the system
    fn source_with_config(config: DockerLogsConfig) -> mpsc::Receiver<Event> {
        // trace_init();
        let (sender, recv) = Pipeline::new_test();
        tokio::spawn(async move {
            config
                .build(
                    "default",
                    &GlobalOptions::default(),
                    ShutdownSignal::noop(),
                    sender,
                )
                .await
                .unwrap()
                .await
                .unwrap();
        });
        recv
    }

    /// Users should ensure to remove container before exiting.
    async fn log_container(name: &str, label: Option<&str>, log: &str, docker: &Docker) -> String {
        cmd_container(name, label, vec!["echo", log], docker).await
    }

    /// Users should ensure to remove container before exiting.
    /// Will resend message every so often.
    async fn eternal_container(
        name: &str,
        label: Option<&str>,
        log: &str,
        docker: &Docker,
    ) -> String {
        cmd_container(
            name,
            label,
            vec![
                "sh",
                "-c",
                format!("echo before; i=0; while [ $i -le 50 ]; do sleep 0.1; echo {}; i=$((i+1)); done", log).as_str(),
            ],
            docker,
        ).await
    }

    /// Users should ensure to remove container before exiting.
    async fn cmd_container(
        name: &str,
        label: Option<&str>,
        cmd: Vec<&str>,
        docker: &Docker,
    ) -> String {
        if let Some(id) = cmd_container_for_real(name, label, cmd, docker).await {
            id
        } else {
            // Maybe a before created container is present
            info!(
                message = "Assumes that named container remained from previous tests.",
                name = name
            );
            name.to_owned()
        }
    }

    /// Users should ensure to remove container before exiting.
    async fn cmd_container_for_real(
        name: &str,
        label: Option<&str>,
        cmd: Vec<&str>,
        docker: &Docker,
    ) -> Option<String> {
        pull_busybox(docker).await;

        trace!("Creating container.");

        let options = Some(CreateContainerOptions { name });
        let config = ContainerConfig {
            image: Some("busybox"),
            cmd: Some(cmd),
            labels: label.map(|label| vec![(label, "")].into_iter().collect()),
            ..Default::default()
        };

        let container = docker.create_container(options, config).await;
        container.ok().map(|c| c.id)
    }

    /// Polling busybox image
    async fn pull_busybox(docker: &Docker) {
        let mut filters = HashMap::new();
        filters.insert("reference", vec!["busybox:latest"]);

        let options = Some(ListImagesOptions {
            filters,
            ..Default::default()
        });

        let images = docker.list_images(options).await.unwrap();
        if images.is_empty() {
            // If `busybox:latest` not found, pull it
            let options = Some(CreateImageOptions {
                from_image: "busybox",
                tag: "latest",
                ..Default::default()
            });

            docker
                .create_image(options, None, None)
                .for_each(|item| async move {
                    let info = item.unwrap();
                    if let Some(error) = info.error {
                        panic!("{:?}", error);
                    }
                })
                .await
        }
    }

    /// Returns once container has started
    async fn container_start(id: &str, docker: &Docker) -> Result<(), bollard::errors::Error> {
        trace!("Starting container.");

        let options = None::<StartContainerOptions<&str>>;
        docker.start_container(id, options).await
    }

    /// Returns once container is done running
    async fn container_wait(id: &str, docker: &Docker) -> Result<(), bollard::errors::Error> {
        trace!("Waiting for container.");

        docker
            .wait_container(id, None::<WaitContainerOptions<&str>>)
            .try_for_each(|exit| async move {
                info!(message = "Container exited with status code.", status_code = ?exit.status_code);
                Ok(())
            })
            .await
    }

    /// Returns once container is killed
    async fn container_kill(id: &str, docker: &Docker) -> Result<(), bollard::errors::Error> {
        trace!("Waiting for container to be killed.");

        docker
            .kill_container(id, None::<KillContainerOptions<&str>>)
            .await
    }

    /// Returns once container is done running
    async fn container_run(id: &str, docker: &Docker) -> Result<(), bollard::errors::Error> {
        container_start(id, docker).await?;
        container_wait(id, docker).await
    }

    async fn container_remove(id: &str, docker: &Docker) {
        trace!("Removing container.");

        // Don't panic, as this is unrelated to the test, and there are possibly other containers that need to be removed
        let _ = docker
            .remove_container(id, None::<RemoveContainerOptions>)
            .await
            .map_err(|e| error!(%e));
    }

    /// Returns once it's certain that log has been made
    /// Expects that this is the only one with a container
    async fn container_log_n(
        n: usize,
        name: &str,
        label: Option<&str>,
        log: &str,
        docker: &Docker,
    ) -> String {
        let id = log_container(name, label, log, docker).await;
        for _ in 0..n {
            if let Err(error) = container_run(&id, docker).await {
                container_remove(&id, docker).await;
                panic!("Container failed to start with error: {:?}", error);
            }
        }
        id
    }

    /// Once function returns, the container has entered into running state.
    /// Container must be killed before removed.
    async fn running_container(
        name: &'static str,
        label: Option<&'static str>,
        log: &'static str,
        docker: &Docker,
    ) -> String {
        let out = source_with(&[name], None);
        let docker = docker.clone();

        let id = eternal_container(name, label, log, &docker).await;
        if let Err(error) = container_start(&id, &docker).await {
            container_remove(&id, &docker).await;
            panic!("Container start failed with error: {:?}", error);
        }

        // Wait for before message
        let events = collect_n(out, 1).await;
        assert_eq!(
            events[0].as_log().get(log_schema().message_key()),
            Some(&Value::from("before".to_string())),
        );

        id
    }

    async fn is_empty<T>(mut rx: mpsc::Receiver<T>) -> Result<bool, ()> {
        match rx.try_recv() {
            Ok(_) => Ok(false),
            Err(mpsc::error::TryRecvError::Empty) => Ok(true),
            Err(mpsc::error::TryRecvError::Closed) => Err(()),
        }
    }

    #[tokio::test]
    async fn newly_started() {
        trace_init();

        let message = "9";
        let name = "vector_test_newly_started";
        let label = "vector_test_label_newly_started";

        let out = source_with(&[name], None);

        let docker = docker(None, None).unwrap();

        let id = container_log_n(1, name, Some(label), message, &docker).await;
        let events = collect_n(out, 1).await;
        container_remove(&id, &docker).await;

        let log = events[0].as_log();
        assert_eq!(log[log_schema().message_key()], message.into());
        assert_eq!(log[&*super::CONTAINER], id.into());
        assert!(log.get(&*super::CREATED_AT).is_some());
        assert_eq!(log[&*super::IMAGE], "busybox".into());
        assert!(log
            .get(&LookupBuf::from(format!("label.{}", label)))
            .is_some());
        assert_eq!(events[0].as_log()[&*super::NAME], Value::from(name));
        assert_eq!(
            events[0].as_log()[log_schema().source_type_key()],
            "docker".into()
        );
    }

    #[tokio::test]
    async fn restart() {
        trace_init();

        let message = "10";
        let name = "vector_test_restart";

        let out = source_with(&[name], None);

        let docker = docker(None, None).unwrap();

        let id = container_log_n(2, name, None, message, &docker).await;
        let events = collect_n(out, 2).await;
        container_remove(&id, &docker).await;

        assert_eq!(
            events[0].as_log()[log_schema().message_key()],
            message.into(),
        );
        assert_eq!(
            events[1].as_log()[log_schema().message_key()],
            message.into(),
        );
    }

    #[tokio::test]
    async fn include_containers() {
        trace_init();

        let message = "11";
        let name0 = "vector_test_include_container_0";
        let name1 = "vector_test_include_container_1";

        let out = source_with(&[name1], None);

        let docker = docker(None, None).unwrap();

        let id0 = container_log_n(1, name0, None, "11", &docker).await;
        let id1 = container_log_n(1, name1, None, message, &docker).await;
        let events = collect_n(out, 1).await;
        container_remove(&id0, &docker).await;
        container_remove(&id1, &docker).await;

        assert_eq!(
            events[0].as_log()[log_schema().message_key()],
            message.into()
        );
    }

    #[tokio::test]
    async fn exclude_containers() {
        trace_init();

        let will_be_read = "12";

        let prefix = "vector_test_exclude_containers";
        let included0 = format!("{}_{}", prefix, "include0");
        let included1 = format!("{}_{}", prefix, "include1");
        let excluded0 = format!("{}_{}", prefix, "excluded0");

        let docker = docker(None, None).unwrap();

        let out = source_with_config(DockerLogsConfig {
            include_containers: Some(vec![prefix.to_owned()]),
            exclude_containers: Some(vec![excluded0.to_owned()]),
            ..DockerLogsConfig::default()
        });

        let id0 = container_log_n(1, &excluded0, None, "will not be read", &docker).await;
        let id1 = container_log_n(1, &included0, None, will_be_read, &docker).await;
        let id2 = container_log_n(1, &included1, None, will_be_read, &docker).await;
        let events = collect_ready(out).await;
        container_remove(&id0, &docker).await;
        container_remove(&id1, &docker).await;
        container_remove(&id2, &docker).await;

        assert_eq!(events.len(), 2);
        assert_eq!(
            events[0].as_log()[log_schema().message_key()],
            will_be_read.into()
        );

        assert_eq!(
            events[1].as_log()[log_schema().message_key()],
            will_be_read.into()
        );
    }

    #[tokio::test]
    async fn include_labels() {
        trace_init();

        let message = "13";
        let name0 = "vector_test_include_labels_0";
        let name1 = "vector_test_include_labels_1";
        let label = "vector_test_include_label";

        let out = source_with(&[name0, name1], label);

        let docker = docker(None, None).unwrap();

        let id0 = container_log_n(1, name0, None, "13", &docker).await;
        let id1 = container_log_n(1, name1, Some(label), message, &docker).await;
        let events = collect_n(out, 1).await;
        container_remove(&id0, &docker).await;
        container_remove(&id1, &docker).await;

        assert_eq!(
            events[0].as_log()[log_schema().message_key()],
            message.into()
        );
    }

    #[tokio::test]
    async fn currently_running() {
        trace_init();

        let message = "14";
        let name = "vector_test_currently_running";
        let label = "vector_test_label_currently_running";

        let docker = docker(None, None).unwrap();
        let id = running_container(name, Some(label), message, &docker).await;
        let out = source_with(&[name], None);

        let events = collect_n(out, 1).await;
        let _ = container_kill(&id, &docker).await;
        container_remove(&id, &docker).await;

        let log = events[0].as_log();
        assert_eq!(log[log_schema().message_key()], message.into());
        assert_eq!(log[&*super::CONTAINER], id.into());
        assert!(log.get(&*super::CREATED_AT).is_some());
        assert_eq!(log[&*super::IMAGE], "busybox".into());
        assert!(log
            .get(Lookup::from_str(&*format!("label.{}", label)).unwrap())
            .is_some());
        assert_eq!(events[0].as_log()[&*super::NAME], name.into());
        assert_eq!(
            events[0].as_log()[log_schema().source_type_key()],
            "docker".into()
        );
    }

    #[tokio::test]
    async fn include_image() {
        trace_init();

        let message = "15";
        let name = "vector_test_include_image";
        let config = DockerLogsConfig {
            include_containers: Some(vec![name.to_owned()]),
            include_images: Some(vec!["busybox".to_owned()]),
            ..DockerLogsConfig::default()
        };

        let out = source_with_config(config);

        let docker = docker(None, None).unwrap();

        let id = container_log_n(1, name, None, message, &docker).await;
        let events = collect_n(out, 1).await;
        container_remove(&id, &docker).await;

        assert_eq!(
            events[0].as_log()[log_schema().message_key()],
            message.into(),
        );
    }

    #[tokio::test]
    async fn not_include_image() {
        trace_init();

        let message = "16";
        let name = "vector_test_not_include_image";
        let config_ex = DockerLogsConfig {
            include_images: Some(vec!["some_image".to_owned()]),
            ..DockerLogsConfig::default()
        };

        let exclude_out = source_with_config(config_ex);

        let docker = docker(None, None).unwrap();

        let id = container_log_n(1, name, None, message, &docker).await;
        container_remove(&id, &docker).await;

        assert!(is_empty(exclude_out).await.unwrap());
    }

    #[tokio::test]
    async fn not_include_running_image() {
        trace_init();

        let message = "17";
        let name = "vector_test_not_include_running_image";
        let config_ex = DockerLogsConfig {
            include_images: Some(vec!["some_image".to_owned()]),
            ..DockerLogsConfig::default()
        };
        let config_in = DockerLogsConfig {
            include_containers: Some(vec![name.to_owned()]),
            include_images: Some(vec!["busybox".to_owned()]),
            ..DockerLogsConfig::default()
        };

        let docker = docker(None, None).unwrap();

        let id = running_container(name, None, message, &docker).await;
        let exclude_out = source_with_config(config_ex);
        let include_out = source_with_config(config_in);

        let _ = collect_n(include_out, 1).await;
        let _ = container_kill(&id, &docker).await;
        container_remove(&id, &docker).await;

        assert!(is_empty(exclude_out).await.unwrap());
    }

    #[tokio::test]
    async fn log_longer_than_16kb() {
        trace_init();

        let mut message = String::with_capacity(20 * 1024);
        for _ in 0..message.capacity() {
            message.push('0');
        }
        let name = "vector_test_log_longer_than_16kb";

        let out = source_with(&[name], None);

        let docker = docker(None, None).unwrap();

        let id = container_log_n(1, name, None, message.as_str(), &docker).await;
        let events = collect_n(out, 1).await;
        container_remove(&id, &docker).await;

        let log = events[0].as_log();
        assert_eq!(log[log_schema().message_key()], message.into());
    }

    #[tokio::test]
    async fn merge_multiline() {
        trace_init();

        let emitted_messages = vec![
            "java.lang.Exception",
            "    at com.foo.bar(bar.java:123)",
            "    at com.foo.baz(baz.java:456)",
        ];
        let expected_messages = vec![concat!(
            "java.lang.Exception\n",
            "    at com.foo.bar(bar.java:123)\n",
            "    at com.foo.baz(baz.java:456)",
        )];
        let name = "vector_test_merge_multiline";
        let config = DockerLogsConfig {
            include_containers: Some(vec![name.to_owned()]),
            include_images: Some(vec!["busybox".to_owned()]),
            multiline: Some(MultilineConfig {
                start_pattern: "^[^\\s]".to_owned(),
                condition_pattern: "^[\\s]+at".to_owned(),
                mode: line_agg::Mode::ContinueThrough,
                timeout_ms: 10,
            }),
            ..DockerLogsConfig::default()
        };

        let out = source_with_config(config);

        let docker = docker(None, None).unwrap();

        let command = emitted_messages
            .into_iter()
            .map(|message| format!("echo {:?}", message))
            .collect::<Box<_>>()
            .join(" && ");

        let id = cmd_container(name, None, vec!["sh", "-c", &command], &docker).await;
        if let Err(error) = container_run(&id, &docker).await {
            container_remove(&id, &docker).await;
            panic!("Container failed to start with error: {:?}", error);
        }
        let events = collect_n(out, expected_messages.len()).await;
        container_remove(&id, &docker).await;

        let actual_messages = events
            .into_iter()
            .map(|event| {
                event
                    .into_log()
                    .remove(crate::config::log_schema().message_key(), false)
                    .unwrap()
                    .to_string_lossy()
            })
            .collect::<Vec<_>>();
        assert_eq!(actual_messages, expected_messages);
    }
}<|MERGE_RESOLUTION|>--- conflicted
+++ resolved
@@ -37,13 +37,10 @@
 
 use tokio::sync::mpsc;
 
-<<<<<<< HEAD
-=======
 // From bollard source.
 const DEFAULT_TIMEOUT: u64 = 120;
 
 /// The beginning of image names of vector docker images packaged by vector.
->>>>>>> 9052239a
 const VECTOR_IMAGE_NAME: &str = "timberio/vector";
 
 // The beginning of image names of vector docker images packaged by vector.
